--- conflicted
+++ resolved
@@ -65,35 +65,4 @@
     y[i*p] = u[bitreverse(i, deg)];
     y[(i+counth)*p] = u[bitreverse(i + counth, deg)];
   }
-<<<<<<< HEAD
-}
-
-/// Multiplies all of the elements by `field`
-__kernel void mul_by_field(__global FIELD* elements,
-                        uint n,
-                        FIELD field) {
-  uint gid = get_global_id(0);
-  elements[gid] = FIELD_mul(elements[gid], field);
-}
-
-/// Distribute powers
-/// E.g.
-/// [elements[0]*g^0, elements[1]*g^1, ..., elements[n]*g^n]
-__kernel void distribute_powers(__global FIELD* elements,
-                        uint n,
-                        FIELD g) {
-  uint gid = get_global_id(0);
-  uint gsize = get_global_size(0);
-
-  uint len = (uint)ceil(n / (float)gsize);
-  uint start = len * gid;
-  uint end = min(start + len, n);
-
-  FIELD field = FIELD_pow(g, start);
-  for(uint i = start; i < end; i++) {
-    elements[i] = FIELD_mul(elements[i], field);
-    field = FIELD_mul(field, g);
-  }
-=======
->>>>>>> d1673969
 }