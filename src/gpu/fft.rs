use crate::gpu::{
    error::{GPUError, GPUResult},
<<<<<<< HEAD
    sources, structs, utils, GPU_NVIDIA_DEVICES,
=======
    locks, sources, structs, GPU_NVIDIA_DEVICES,
>>>>>>> 9fd4347f
};
use ff::Field;
use log::info;
use ocl::{Buffer, Device, MemFlags, ProQue};
use paired::Engine;
use std::cmp;
use crossbeam::thread;

// NOTE: Please read `structs.rs` for an explanation for unsafe transmutes of this code!

const LOG2_MAX_ELEMENTS: usize = 32; // At most 2^32 elements is supported.
const MAX_RADIX_DEGREE: u32 = 8; // Radix256
const MAX_LOCAL_WORK_SIZE_DEGREE: u32 = 7; // 128

pub struct SingleFFTKernel<E>
where
    E: Engine,
{
    proque: ProQue,
    fft_src_buffer: Buffer<structs::PrimeFieldStruct<E::Fr>>,
    fft_dst_buffer: Buffer<structs::PrimeFieldStruct<E::Fr>>,
    fft_pq_buffer: Buffer<structs::PrimeFieldStruct<E::Fr>>,
    fft_omg_buffer: Buffer<structs::PrimeFieldStruct<E::Fr>>,
<<<<<<< HEAD
    core_count: usize,
=======
    _lock: locks::GPULock, // RFC 1857: struct fields are dropped in the same order as they are declared.
>>>>>>> 9fd4347f
}

impl<E> SingleFFTKernel<E>
where
    E: Engine,
{
<<<<<<< HEAD
    pub fn create(d: Device, n: u32) -> GPUResult<SingleFFTKernel<E>> {
        let src = sources::kernel::<E>();
        let pq = ProQue::builder().device(d).src(src).dims(n).build()?;
        let core_count = utils::get_core_count(d)?;
=======
    pub fn create(n: u32) -> GPUResult<FFTKernel<E>> {
        let lock = locks::GPULock::lock();

        let src = sources::kernel::<E>();
        let devices = &GPU_NVIDIA_DEVICES;
        if devices.is_empty() {
            return Err(GPUError::Simple("No working GPUs found!"));
        }
        let device = devices[0]; // Select the first device for FFT
        let pq = ProQue::builder().device(device).src(src).dims(n).build()?;
>>>>>>> 9fd4347f

        let srcbuff = Buffer::builder()
            .queue(pq.queue().clone())
            .flags(MemFlags::new().read_write())
            .len(n)
            .build()?;
        let dstbuff = Buffer::builder()
            .queue(pq.queue().clone())
            .flags(MemFlags::new().read_write())
            .len(n)
            .build()?;
        let pqbuff = Buffer::builder()
            .queue(pq.queue().clone())
            .flags(MemFlags::new().read_write())
            .len(1 << MAX_RADIX_DEGREE >> 1)
            .build()?;
        let omgbuff = Buffer::builder()
            .queue(pq.queue().clone())
            .flags(MemFlags::new().read_write())
            .len(LOG2_MAX_ELEMENTS)
            .build()?;

        Ok(SingleFFTKernel {
            proque: pq,
            fft_src_buffer: srcbuff,
            fft_dst_buffer: dstbuff,
            fft_pq_buffer: pqbuff,
            fft_omg_buffer: omgbuff,
<<<<<<< HEAD
            core_count: core_count,
=======
            _lock: lock,
>>>>>>> 9fd4347f
        })
    }

    /// Peforms a FFT round
    /// * `lgn` - Specifies log2 of number of elements
    /// * `lgp` - Specifies log2 of `p`, (http://www.bealto.com/gpu-fft_group-1.html)
    /// * `deg` - 1=>radix2, 2=>radix4, 3=>radix8, ...
    /// * `max_deg` - The precalculated values pq` and `omegas` are valid for radix degrees up to `max_deg`
    fn radix_fft_round(
        &mut self,
        lgn: u32,
        lgp: u32,
        deg: u32,
        max_deg: u32,
        in_src: bool,
    ) -> ocl::Result<()> {
        let n = 1u32 << lgn;
        let lwsd = cmp::min(deg - 1, MAX_LOCAL_WORK_SIZE_DEGREE);
        let kernel = self
            .proque
            .kernel_builder("radix_fft")
            .global_work_size([n >> deg << lwsd])
            .local_work_size(1 << lwsd)
            .arg(if in_src {
                &self.fft_src_buffer
            } else {
                &self.fft_dst_buffer
            })
            .arg(if in_src {
                &self.fft_dst_buffer
            } else {
                &self.fft_src_buffer
            })
            .arg(&self.fft_pq_buffer)
            .arg(&self.fft_omg_buffer)
            .arg_local::<structs::PrimeFieldStruct<E::Fr>>(1 << deg)
            .arg(n)
            .arg(lgp)
            .arg(deg)
            .arg(max_deg)
            .build()?;
        unsafe {
            kernel.enq()?;
        } // Running a GPU kernel is unsafe!
        Ok(())
    }

    /// Share some precalculated values between threads to boost the performance
    fn setup_pq(&mut self, omega: &E::Fr, n: usize, max_deg: u32) -> ocl::Result<()> {
        // Precalculate:
        // [omega^(0/(2^(deg-1))), omega^(1/(2^(deg-1))), ..., omega^((2^(deg-1)-1)/(2^(deg-1)))]
        let mut tpq = vec![structs::PrimeFieldStruct::<E::Fr>::default(); 1 << max_deg >> 1];
        let pq = unsafe {
            std::mem::transmute::<&mut [structs::PrimeFieldStruct<E::Fr>], &mut [E::Fr]>(&mut tpq)
        };
        let tw = omega.pow([(n >> max_deg) as u64]);
        pq[0] = E::Fr::one();
        if max_deg > 1 {
            pq[1] = tw;
            for i in 2..(1 << max_deg >> 1) {
                pq[i] = pq[i - 1];
                pq[i].mul_assign(&tw);
            }
        }
        self.fft_pq_buffer.write(&tpq).enq()?;

        // Precalculate [omega, omega^2, omega^4, omega^8, ..., omega^(2^31)]
        let mut tom = vec![structs::PrimeFieldStruct::<E::Fr>::default(); 32];
        let om = unsafe {
            std::mem::transmute::<&mut [structs::PrimeFieldStruct<E::Fr>], &mut [E::Fr]>(&mut tom)
        };
        om[0] = *omega;
        for i in 1..LOG2_MAX_ELEMENTS {
            om[i] = om[i - 1].pow([2u64]);
        }
        self.fft_omg_buffer.write(&tom).enq()?;

        Ok(())
    }

    /// Performs FFT on `a`
    /// * `omega` - Special value `omega` is used for FFT over finite-fields
    /// * `lgn` - Specifies log2 of number of elements
    pub fn radix_fft(&mut self, a: &mut [E::Fr], omega: &E::Fr, lgn: u32) -> GPUResult<()> {
        let n = 1 << lgn;

        let ta = unsafe {
            std::mem::transmute::<&mut [E::Fr], &mut [structs::PrimeFieldStruct<E::Fr>]>(a)
        };

        let max_deg = cmp::min(MAX_RADIX_DEGREE, lgn);
        self.setup_pq(omega, n, max_deg)?;

        self.fft_src_buffer.write(&*ta).enq()?;
        let mut in_src = true;
        let mut lgp = 0u32;
        while lgp < lgn {
            let deg = cmp::min(max_deg, lgn - lgp);
            self.radix_fft_round(lgn, lgp, deg, max_deg, in_src)?;
            lgp += deg;
            in_src = !in_src; // Destination of this FFT round is source of the next round.
        }
        if in_src {
            self.fft_src_buffer.read(ta).enq()?;
        } else {
            self.fft_dst_buffer.read(ta).enq()?;
        }
        self.proque.finish()?; // Wait for all commands in the queue (Including read command)

        Ok(())
    }
}

// A struct that containts several multiexp kernels for different devices
pub struct FFTKernel<E>
where
    E: Engine,
{
    kernels: Vec<SingleFFTKernel<E>>,
}

impl<E> FFTKernel<E>
where
    E: Engine,
{
    pub fn create(n: u32) -> GPUResult<FFTKernel<E>> {
        let kernels: Vec<_> = GPU_NVIDIA_DEVICES
            .iter()
            .map(|d| SingleFFTKernel::<E>::create(*d, n))
            .filter(|res| res.is_ok())
            .map(|res| res.unwrap())
            .collect();
        if kernels.is_empty() {
            return Err(GPUError {
                msg: "No working GPUs found!".to_string(),
            });
        }
        info!("FFT: {} working device(s) selected.", kernels.len());
        for (i, k) in kernels.iter().enumerate() {
            info!("FFT: Device {}: {}", i, k.proque.device().name()?,);
        }
        return Ok(FFTKernel::<E> { kernels });
    }

    pub fn radix_fft(&mut self, sets: &mut Vec<(&mut [E::Fr], &E::Fr, u32)>) -> GPUResult<()> {

        let num_ffts = sets.len();
        let num_devices = self.kernels.len();
        let chunk_size = ((num_ffts as f64) / (num_devices as f64)).ceil() as usize;

        match thread::scope(|s| -> Result<(), GPUError> {
            let mut threads = Vec::new();

            if num_ffts > 0 {
                for (chunk, kern) in sets
                    .chunks_mut(chunk_size)
                    .zip(self.kernels.iter_mut())
                {
                    threads.push(s.spawn(
                        move |_| -> Result<(), GPUError> {
                            for (a, omega, lgn) in chunk.iter_mut() {
                                kern.radix_fft(a, omega, *lgn)?;
                            }
                            Ok(())
                        },
                    ));
                }
            }

            let mut results = vec![];
            for t in threads {
                results.push(t.join());
            }
            for r in results {
                r??;
            }

            Ok(())
        }) {
            Ok(_) => Ok(()),
            Err(e) => Err(GPUError::from(e)),
        }
    }
}<|MERGE_RESOLUTION|>--- conflicted
+++ resolved
@@ -1,17 +1,13 @@
 use crate::gpu::{
     error::{GPUError, GPUResult},
-<<<<<<< HEAD
-    sources, structs, utils, GPU_NVIDIA_DEVICES,
-=======
-    locks, sources, structs, GPU_NVIDIA_DEVICES,
->>>>>>> 9fd4347f
+    locks, sources, structs, utils, GPU_NVIDIA_DEVICES,
 };
+use crossbeam::thread;
 use ff::Field;
 use log::info;
 use ocl::{Buffer, Device, MemFlags, ProQue};
 use paired::Engine;
 use std::cmp;
-use crossbeam::thread;
 
 // NOTE: Please read `structs.rs` for an explanation for unsafe transmutes of this code!
 
@@ -28,34 +24,20 @@
     fft_dst_buffer: Buffer<structs::PrimeFieldStruct<E::Fr>>,
     fft_pq_buffer: Buffer<structs::PrimeFieldStruct<E::Fr>>,
     fft_omg_buffer: Buffer<structs::PrimeFieldStruct<E::Fr>>,
-<<<<<<< HEAD
     core_count: usize,
-=======
     _lock: locks::GPULock, // RFC 1857: struct fields are dropped in the same order as they are declared.
->>>>>>> 9fd4347f
 }
 
 impl<E> SingleFFTKernel<E>
 where
     E: Engine,
 {
-<<<<<<< HEAD
     pub fn create(d: Device, n: u32) -> GPUResult<SingleFFTKernel<E>> {
+        let lock = locks::GPULock::lock();
+
         let src = sources::kernel::<E>();
         let pq = ProQue::builder().device(d).src(src).dims(n).build()?;
         let core_count = utils::get_core_count(d)?;
-=======
-    pub fn create(n: u32) -> GPUResult<FFTKernel<E>> {
-        let lock = locks::GPULock::lock();
-
-        let src = sources::kernel::<E>();
-        let devices = &GPU_NVIDIA_DEVICES;
-        if devices.is_empty() {
-            return Err(GPUError::Simple("No working GPUs found!"));
-        }
-        let device = devices[0]; // Select the first device for FFT
-        let pq = ProQue::builder().device(device).src(src).dims(n).build()?;
->>>>>>> 9fd4347f
 
         let srcbuff = Buffer::builder()
             .queue(pq.queue().clone())
@@ -84,11 +66,8 @@
             fft_dst_buffer: dstbuff,
             fft_pq_buffer: pqbuff,
             fft_omg_buffer: omgbuff,
-<<<<<<< HEAD
             core_count: core_count,
-=======
             _lock: lock,
->>>>>>> 9fd4347f
         })
     }
 
@@ -222,9 +201,7 @@
             .map(|res| res.unwrap())
             .collect();
         if kernels.is_empty() {
-            return Err(GPUError {
-                msg: "No working GPUs found!".to_string(),
-            });
+            return Err(GPUError::Simple("No working GPUs found!"));
         }
         info!("FFT: {} working device(s) selected.", kernels.len());
         for (i, k) in kernels.iter().enumerate() {
@@ -234,7 +211,6 @@
     }
 
     pub fn radix_fft(&mut self, sets: &mut Vec<(&mut [E::Fr], &E::Fr, u32)>) -> GPUResult<()> {
-
         let num_ffts = sets.len();
         let num_devices = self.kernels.len();
         let chunk_size = ((num_ffts as f64) / (num_devices as f64)).ceil() as usize;
@@ -243,18 +219,13 @@
             let mut threads = Vec::new();
 
             if num_ffts > 0 {
-                for (chunk, kern) in sets
-                    .chunks_mut(chunk_size)
-                    .zip(self.kernels.iter_mut())
-                {
-                    threads.push(s.spawn(
-                        move |_| -> Result<(), GPUError> {
-                            for (a, omega, lgn) in chunk.iter_mut() {
-                                kern.radix_fft(a, omega, *lgn)?;
-                            }
-                            Ok(())
-                        },
-                    ));
+                for (chunk, kern) in sets.chunks_mut(chunk_size).zip(self.kernels.iter_mut()) {
+                    threads.push(s.spawn(move |_| -> Result<(), GPUError> {
+                        for (a, omega, lgn) in chunk.iter_mut() {
+                            kern.radix_fft(a, omega, *lgn)?;
+                        }
+                        Ok(())
+                    }));
                 }
             }
 
