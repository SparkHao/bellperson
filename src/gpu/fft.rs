--- conflicted
+++ resolved
@@ -33,11 +33,7 @@
 where
     E: Engine,
 {
-<<<<<<< HEAD
-    pub fn create(d: Device, n: u32) -> GPUResult<SingleFFTKernel<E>> {
-=======
-    pub fn create(n: u32, priority: bool) -> GPUResult<FFTKernel<E>> {
->>>>>>> 89f66f1c
+    pub fn create(d: Device, n: u32, priority: bool) -> GPUResult<SingleFFTKernel<E>> {
         let lock = locks::GPULock::lock();
 
         let src = sources::kernel::<E>();
@@ -203,10 +199,10 @@
 where
     E: Engine,
 {
-    pub fn create(n: u32) -> GPUResult<FFTKernel<E>> {
+    pub fn create(n: u32, priority: bool) -> GPUResult<FFTKernel<E>> {
         let kernels: Vec<_> = GPU_NVIDIA_DEVICES
             .iter()
-            .map(|d| SingleFFTKernel::<E>::create(*d, n))
+            .map(|d| SingleFFTKernel::<E>::create(*d, n, priority))
             .filter(|res| res.is_ok())
             .map(|res| res.unwrap())
             .collect();
