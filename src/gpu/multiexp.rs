use super::error::{GPUError, GPUResult};
use super::sources;
use super::structs;
use super::utils;
use super::GPU_NVIDIA_DEVICES;
use crate::multicore::Worker;
use crate::multiexp::{multiexp as cpu_multiexp, FullDensity};
use crossbeam::thread;
use ff::{PrimeField, ScalarEngine};
use futures::Future;
use groupy::{CurveAffine, CurveProjective};
use log::info;
use ocl::{Buffer, Device, MemFlags, ProQue};
use paired::Engine;
use std::sync::Arc;

// NOTE: Please read `structs.rs` for an explanation for unsafe transmutes of this code!

const MAX_WINDOW_SIZE: usize = 10;
const LOCAL_WORK_SIZE: usize = 256;
const MEMORY_PADDING: usize = 1 * 1024 * 1024 * 1024; // Consider 1GB of free memory for the GPU

pub fn get_cpu_utilization() -> f64 {
    use std::env;
    env::var("BELLMAN_CPU_UTILIZATION")
        .and_then(|v| Ok(v.parse().expect("Invalid BELLMAN_CPU_UTILIZATION!")))
        .unwrap_or(0f64)
        .max(0f64)
        .min(1f64)
}

// Multiexp kernel for a single GPU
pub struct SingleMultiexpKernel<E>
where
    E: Engine,
{
    proque: ProQue,

    g1_base_buffer: Buffer<structs::CurveAffineStruct<E::G1Affine>>,
    g1_bucket_buffer: Buffer<structs::CurveProjectiveStruct<E::G1>>,
    g1_result_buffer: Buffer<structs::CurveProjectiveStruct<E::G1>>,

    g2_base_buffer: Buffer<structs::CurveAffineStruct<E::G2Affine>>,
    g2_bucket_buffer: Buffer<structs::CurveProjectiveStruct<E::G2>>,
    g2_result_buffer: Buffer<structs::CurveProjectiveStruct<E::G2>>,

    exp_buffer: Buffer<structs::PrimeFieldStruct<E::Fr>>,

    core_count: usize,
    n: usize,
}

fn calc_num_groups(core_count: usize, num_windows: usize) -> usize {
    // Observations show that we get the best performance when num_groups * num_windows ~= 2 * CUDA_CORES
    return 2 * core_count / num_windows;
}

fn calc_window_size(n: usize, exp_bits: usize, core_count: usize) -> usize {
    // window_size = ln(n / num_groups)
    // num_windows = exp_bits / window_size
    // num_groups = 2 * core_count / num_windows = 2 * core_count * window_size / exp_bits
    // window_size = ln(n / num_groups) = ln(n * exp_bits / (2 * core_count * window_size))
    // window_size = ln(exp_bits * n / (2 * core_count)) - ln(window_size)
    //
    // Thus we need to solve the following equation:
    // window_size + ln(window_size) = ln(exp_bits * n / (2 * core_count))
    let lower_bound = (((exp_bits * n) as f64) / ((2 * core_count) as f64)).ln();
    for w in 0..MAX_WINDOW_SIZE {
        if (w as f64) + (w as f64).ln() > lower_bound {
            return w;
        }
    }
    return MAX_WINDOW_SIZE;
}

fn calc_chunk_size<E>(mem: u64, core_count: usize) -> usize
where
    E: Engine,
{
    let aff_size = std::mem::size_of::<E::G1Affine>() + std::mem::size_of::<E::G2Affine>();
    let exp_size = std::mem::size_of::<E::Fr>();
    let proj_size = std::mem::size_of::<E::G1>() + std::mem::size_of::<E::G2>();
    ((mem as usize) - MEMORY_PADDING - (2 * core_count * ((1 << MAX_WINDOW_SIZE) + 1) * proj_size))
        / (aff_size + exp_size)
}

impl<E> SingleMultiexpKernel<E>
where
    E: Engine,
{
    pub fn create(d: Device) -> GPUResult<SingleMultiexpKernel<E>> {
        let src = sources::kernel::<E>();
        let pq = ProQue::builder().device(d).src(src).dims(1).build()?;

        let core_count = utils::get_core_count(d)?;
        let mem = utils::get_memory(d)?;
        let max_n = calc_chunk_size::<E>(mem, core_count);
        let max_bucket_len = 1 << MAX_WINDOW_SIZE;

        // Each group will have `num_windows` threads and as there are `num_groups` groups, there will
        // be `num_groups` * `num_windows` threads in total.
        // Each thread will use `num_groups` * `num_windows` * `bucket_len` buckets.

        let g1basebuff = Buffer::builder()
            .queue(pq.queue().clone())
            .flags(MemFlags::new().read_write())
            .len(max_n)
            .build()?;
        let g1buckbuff = Buffer::builder()
            .queue(pq.queue().clone())
            .flags(MemFlags::new().read_write())
            .len(2 * core_count * max_bucket_len)
            .build()?;
        let g1resbuff = Buffer::builder()
            .queue(pq.queue().clone())
            .flags(MemFlags::new().read_write())
            .len(2 * core_count)
            .build()?;

        let g2basebuff = Buffer::builder()
            .queue(pq.queue().clone())
            .flags(MemFlags::new().read_write())
            .len(max_n)
            .build()?;
        let g2buckbuff = Buffer::builder()
            .queue(pq.queue().clone())
            .flags(MemFlags::new().read_write())
            .len(2 * core_count * max_bucket_len)
            .build()?;
        let g2resbuff = Buffer::builder()
            .queue(pq.queue().clone())
            .flags(MemFlags::new().read_write())
            .len(2 * core_count)
            .build()?;

        let expbuff = Buffer::builder()
            .queue(pq.queue().clone())
            .flags(MemFlags::new().read_write())
            .len(max_n)
            .build()?;

        Ok(SingleMultiexpKernel {
            proque: pq,
            g1_base_buffer: g1basebuff,
            g1_bucket_buffer: g1buckbuff,
            g1_result_buffer: g1resbuff,
            g2_base_buffer: g2basebuff,
            g2_bucket_buffer: g2buckbuff,
            g2_result_buffer: g2resbuff,
            exp_buffer: expbuff,
            core_count: core_count,
            n: max_n,
        })
    }

    pub fn multiexp<G>(
        &mut self,
        bases: &[G],
        exps: &[<<G::Engine as ScalarEngine>::Fr as PrimeField>::Repr],
        n: usize,
    ) -> GPUResult<<G as CurveAffine>::Projective>
    where
        G: CurveAffine,
    {
        let exp_bits = std::mem::size_of::<E::Fr>() * 8;
        let window_size = calc_window_size(n as usize, exp_bits, self.core_count);
        let num_windows = ((exp_bits as f64) / (window_size as f64)).ceil() as usize;
        let num_groups = calc_num_groups(self.core_count, num_windows);

        let mut res = vec![<G as CurveAffine>::Projective::zero(); num_groups * num_windows];
        let texps = unsafe {
            std::mem::transmute::<
                &[<<G::Engine as ScalarEngine>::Fr as PrimeField>::Repr],
                &[structs::PrimeFieldStruct<E::Fr>],
            >(exps)
        };
        self.exp_buffer.write(texps).enq()?;

        // Make global work size divisible by `LOCAL_WORK_SIZE`
        let mut gws = num_windows * num_groups;
        gws += (LOCAL_WORK_SIZE - (gws % LOCAL_WORK_SIZE)) % LOCAL_WORK_SIZE;

        let sz = std::mem::size_of::<G>(); // Trick, used for dispatching between G1 and G2!
        if sz == std::mem::size_of::<E::G1Affine>() {
            let tbases = unsafe {
                &*(bases as *const [G]
                    as *const [structs::CurveAffineStruct<<E as Engine>::G1Affine>])
            };
            self.g1_base_buffer.write(tbases).enq()?;
            let kernel = self
                .proque
                .kernel_builder("G1_bellman_multiexp")
                .global_work_size([gws])
                .arg(&self.g1_base_buffer)
                .arg(&self.g1_bucket_buffer)
                .arg(&self.g1_result_buffer)
                .arg(&self.exp_buffer)
                .arg(n as u32)
                .arg(num_groups as u32)
                .arg(num_windows as u32)
                .arg(window_size as u32)
                .build()?;
            unsafe {
                kernel.enq()?;
            }
            let tres = unsafe {
                &mut *(&mut res as *mut Vec<<G as CurveAffine>::Projective>
                    as *mut Vec<structs::CurveProjectiveStruct<<E as Engine>::G1>>)
            };
            self.g1_result_buffer.read(tres).enq()?;
        } else if sz == std::mem::size_of::<E::G2Affine>() {
            let tbases = unsafe {
                &*(bases as *const [G]
                    as *const [structs::CurveAffineStruct<<E as Engine>::G2Affine>])
            };
            self.g2_base_buffer.write(tbases).enq()?;
            let kernel = self
                .proque
                .kernel_builder("G2_bellman_multiexp")
                .global_work_size([gws])
                .arg(&self.g2_base_buffer)
                .arg(&self.g2_bucket_buffer)
                .arg(&self.g2_result_buffer)
                .arg(&self.exp_buffer)
                .arg(n as u32)
                .arg(num_groups as u32)
                .arg(num_windows as u32)
                .arg(window_size as u32)
                .build()?;
            unsafe {
                kernel.enq()?;
            }
            let tres = unsafe {
                &mut *(&mut res as *mut Vec<<G as CurveAffine>::Projective>
                    as *mut Vec<structs::CurveProjectiveStruct<<E as Engine>::G2>>)
            };
            self.g2_result_buffer.read(tres).enq()?;
        } else {
            return Err(GPUError {
                msg: "Only E::G1 and E::G2 are supported!".to_string(),
            });
        }

        // Using the algorithm below, we can calculate the final result by accumulating the results
        // of those `NUM_GROUPS` * `NUM_WINDOWS` threads.
        let mut acc = <G as CurveAffine>::Projective::zero();
        let mut bits = 0;
        for i in 0..num_windows {
            let w = std::cmp::min(window_size, exp_bits - bits);
            for _ in 0..w {
                acc.double();
            }
            for g in 0..num_groups {
                acc.add_assign(&res[g * num_windows + i]);
            }
            bits += w; // Process the next window
        }

        Ok(acc)
    }
}

// A struct that containts several multiexp kernels for different devices
pub struct MultiexpKernel<E>
where
    E: Engine,
{
    kernels: Vec<SingleMultiexpKernel<E>>,
}

impl<E> MultiexpKernel<E>
where
    E: Engine,
{
    pub fn create() -> GPUResult<MultiexpKernel<E>> {
        let kernels: Vec<_> = GPU_NVIDIA_DEVICES
            .iter()
            .map(|d| SingleMultiexpKernel::<E>::create(*d))
            .filter(|res| res.is_ok())
            .map(|res| res.unwrap())
            .collect();
        if kernels.is_empty() {
            return Err(GPUError {
                msg: "No working GPUs found!".to_string(),
            });
        }
        info!(
            "Multiexp: {} working device(s) selected. (CPU utilization: {})",
            kernels.len(),
            get_cpu_utilization()
        );
        for (i, k) in kernels.iter().enumerate() {
            info!(
                "Multiexp: Device {}: {} (Chunk-size: {})",
                i,
                k.proque.device().name()?,
                k.n
            );
        }
        return Ok(MultiexpKernel::<E> { kernels });
    }

    pub fn multiexp<G>(
        &mut self,
        pool: &Worker,
        bases: Arc<Vec<G>>,
        exps: Arc<Vec<<<G::Engine as ScalarEngine>::Fr as PrimeField>::Repr>>,
        skip: usize,
        n: usize,
    ) -> GPUResult<<G as CurveAffine>::Projective>
    where
        G: CurveAffine,
        <G as groupy::CurveAffine>::Engine: paired::Engine,
    {
        let num_devices = self.kernels.len();
<<<<<<< HEAD
        let device_chunk_size = self.chunk_size;
=======
        let chunk_size = ((n as f64) / (num_devices as f64)).ceil() as usize;
>>>>>>> d92bf143
        // Bases are skipped by `self.1` elements, when converted from (Arc<Vec<G>>, usize) to Source
        // https://github.com/zkcrypto/bellman/blob/10c5010fd9c2ca69442dc9775ea271e286e776d8/src/multiexp.rs#L38
        let bases = &bases[skip..(skip + n)];
        let exps = &exps[..n];

        let cpu_n = ((n as f64) * get_cpu_utilization()) as usize;
        let n = n - cpu_n;
        let (cpu_bases, bases) = bases.split_at(cpu_n);
        let (cpu_exps, exps) = exps.split_at(cpu_n);

        let chunk_size = ((n as f64) / (num_devices as f64)).ceil() as usize;

        match thread::scope(|s| -> Result<<G as CurveAffine>::Projective, GPUError> {
            let mut acc = <G as CurveAffine>::Projective::zero();
            let mut threads = Vec::new();
<<<<<<< HEAD
            if n > 0 {
                for ((bases, exps), kern) in bases
                    .chunks(chunk_size)
                    .zip(exps.chunks(chunk_size))
                    .zip(self.kernels.iter_mut())
                {
                    threads.push(s.spawn(
                        move |_| -> Result<<G as CurveAffine>::Projective, GPUError> {
                            let mut acc = <G as CurveAffine>::Projective::zero();
                            for (bases, exps) in bases
                                .chunks(device_chunk_size)
                                .zip(exps.chunks(device_chunk_size))
                            {
                                let result = kern.multiexp(bases, exps, bases.len())?;
                                acc.add_assign(&result);
                            }
                            Ok(acc)
                        },
                    ));
                }
=======
            for ((bases, exps), kern) in bases
                .chunks(chunk_size)
                .zip(exps.chunks(chunk_size))
                .zip(self.kernels.iter_mut())
            {
                threads.push(s.spawn(
                    move |_| -> Result<<G as CurveAffine>::Projective, GPUError> {
                        let mut acc = <G as CurveAffine>::Projective::zero();
                        for (bases, exps) in bases.chunks(kern.n).zip(exps.chunks(kern.n)) {
                            let result = kern.multiexp(bases, exps, bases.len())?;
                            acc.add_assign(&result);
                        }
                        Ok(acc)
                    },
                ));
>>>>>>> d92bf143
            }

            let cpu_acc = cpu_multiexp(
                &pool,
                (Arc::new(cpu_bases.to_vec()), 0),
                FullDensity,
                Arc::new(cpu_exps.to_vec()),
                &mut None,
            );

            for t in threads {
                let result = t.join()?;
                acc.add_assign(&result?);
            }

            acc.add_assign(&cpu_acc.wait().unwrap());

            Ok(acc)
        }) {
            Ok(res) => res,
            Err(e) => Err(GPUError::from(e)),
        }
    }
}<|MERGE_RESOLUTION|>--- conflicted
+++ resolved
@@ -313,11 +313,6 @@
         <G as groupy::CurveAffine>::Engine: paired::Engine,
     {
         let num_devices = self.kernels.len();
-<<<<<<< HEAD
-        let device_chunk_size = self.chunk_size;
-=======
-        let chunk_size = ((n as f64) / (num_devices as f64)).ceil() as usize;
->>>>>>> d92bf143
         // Bases are skipped by `self.1` elements, when converted from (Arc<Vec<G>>, usize) to Source
         // https://github.com/zkcrypto/bellman/blob/10c5010fd9c2ca69442dc9775ea271e286e776d8/src/multiexp.rs#L38
         let bases = &bases[skip..(skip + n)];
@@ -333,7 +328,6 @@
         match thread::scope(|s| -> Result<<G as CurveAffine>::Projective, GPUError> {
             let mut acc = <G as CurveAffine>::Projective::zero();
             let mut threads = Vec::new();
-<<<<<<< HEAD
             if n > 0 {
                 for ((bases, exps), kern) in bases
                     .chunks(chunk_size)
@@ -344,8 +338,8 @@
                         move |_| -> Result<<G as CurveAffine>::Projective, GPUError> {
                             let mut acc = <G as CurveAffine>::Projective::zero();
                             for (bases, exps) in bases
-                                .chunks(device_chunk_size)
-                                .zip(exps.chunks(device_chunk_size))
+                                .chunks(kern.n)
+                                .zip(exps.chunks(kern.n))
                             {
                                 let result = kern.multiexp(bases, exps, bases.len())?;
                                 acc.add_assign(&result);
@@ -354,23 +348,6 @@
                         },
                     ));
                 }
-=======
-            for ((bases, exps), kern) in bases
-                .chunks(chunk_size)
-                .zip(exps.chunks(chunk_size))
-                .zip(self.kernels.iter_mut())
-            {
-                threads.push(s.spawn(
-                    move |_| -> Result<<G as CurveAffine>::Projective, GPUError> {
-                        let mut acc = <G as CurveAffine>::Projective::zero();
-                        for (bases, exps) in bases.chunks(kern.n).zip(exps.chunks(kern.n)) {
-                            let result = kern.multiexp(bases, exps, bases.len())?;
-                            acc.add_assign(&result);
-                        }
-                        Ok(acc)
-                    },
-                ));
->>>>>>> d92bf143
             }
 
             let cpu_acc = cpu_multiexp(
