use crate::gpu::error::{GPUError, GPUResult};
use ocl::{Device, Platform};

use log::info;
use std::collections::HashMap;
use std::env;

pub const GPU_NVIDIA_PLATFORM_NAME: &str = "NVIDIA CUDA";
// pub const CPU_INTEL_PLATFORM_NAME: &str = "Intel(R) CPU Runtime for OpenCL(TM) Applications";

pub fn get_devices(platform_name: &str) -> GPUResult<Vec<Device>> {
    if env::var("BELLMAN_NO_GPU").is_ok() {
<<<<<<< HEAD
        return Err(GPUError::Msg("GPU accelerator is disabled!".to_string()));
=======
        return Err(GPUError::Simple("GPU accelerator is disabled!"));
>>>>>>> 9fd4347f
    }

    let platform = Platform::list()?.into_iter().find(|&p| match p.name() {
        Ok(p) => p == platform_name,
        Err(_) => false,
    });
    match platform {
        Some(p) => Ok(Device::list_all(p)?),
<<<<<<< HEAD
        None => Err(GPUError::Msg("GPU platform not found!".to_string())),
=======
        None => Err(GPUError::Simple("GPU platform not found!")),
>>>>>>> 9fd4347f
    }
}

lazy_static::lazy_static! {
    static ref CORE_COUNTS: HashMap<String, usize> = {
        let mut core_counts : HashMap<String, usize> = vec![
            ("TITAN RTX".to_string(), 4608),

            ("Tesla V100".to_string(), 5120),
            ("Tesla P100".to_string(), 3584),
            ("Tesla T4".to_string(), 2560),

            ("GeForce RTX 2080 Ti".to_string(), 4352),
            ("GeForce RTX 2080 SUPER".to_string(), 3072),
            ("GeForce RTX 2080".to_string(), 2944),
            ("GeForce RTX 2070 SUPER".to_string(), 2560),

            ("GeForce GTX 1080 Ti".to_string(), 3584),
            ("GeForce GTX 1080".to_string(), 2560),
            ("GeForce GTX 2060".to_string(), 1920),
            ("GeForce GTX 1660 Ti".to_string(), 1536),
            ("GeForce GTX 1060".to_string(), 1280),
            ("GeForce GTX 1650 SUPER".to_string(), 1280),
            ("GeForce GTX 1650".to_string(), 896),
        ].into_iter().collect();

        match env::var("BELLMAN_CUSTOM_GPU").and_then(|var| {
            for card in var.split(",") {
                let splitted = card.split(":").collect::<Vec<_>>();
                if splitted.len() != 2 { panic!("Invalid BELLMAN_CUSTOM_GPU!"); }
                let name = splitted[0].trim().to_string();
                let cores : usize = splitted[1].trim().parse().expect("Invalid BELLMAN_CUSTOM_GPU!");
                info!("Adding \"{}\" to GPU list with {} CUDA cores.", name, cores);
                core_counts.insert(name, cores);
            }
            Ok(())
        }) { Err(_) => { }, Ok(_) => { } }

        core_counts
    };
}

pub fn get_core_count(d: Device) -> GPUResult<usize> {
    match CORE_COUNTS.get(&d.name()?[..]) {
        Some(&cores) => Ok(cores),
<<<<<<< HEAD
        None => Err(GPUError::Msg("Device unknown!".to_string())),
=======
        None => Err(GPUError::Simple("Device unknown!")),
>>>>>>> 9fd4347f
    }
}

pub fn get_memory(d: Device) -> GPUResult<u64> {
    match d.info(ocl::enums::DeviceInfo::GlobalMemSize)? {
        ocl::enums::DeviceInfoResult::GlobalMemSize(sz) => Ok(sz),
<<<<<<< HEAD
        _ => Err(GPUError::Msg("Cannot extract GPU memory!".to_string())),
=======
        _ => Err(GPUError::Simple("Cannot extract GPU memory!")),
>>>>>>> 9fd4347f
    }
}<|MERGE_RESOLUTION|>--- conflicted
+++ resolved
@@ -10,11 +10,7 @@
 
 pub fn get_devices(platform_name: &str) -> GPUResult<Vec<Device>> {
     if env::var("BELLMAN_NO_GPU").is_ok() {
-<<<<<<< HEAD
-        return Err(GPUError::Msg("GPU accelerator is disabled!".to_string()));
-=======
         return Err(GPUError::Simple("GPU accelerator is disabled!"));
->>>>>>> 9fd4347f
     }
 
     let platform = Platform::list()?.into_iter().find(|&p| match p.name() {
@@ -23,11 +19,7 @@
     });
     match platform {
         Some(p) => Ok(Device::list_all(p)?),
-<<<<<<< HEAD
-        None => Err(GPUError::Msg("GPU platform not found!".to_string())),
-=======
         None => Err(GPUError::Simple("GPU platform not found!")),
->>>>>>> 9fd4347f
     }
 }
 
@@ -73,21 +65,13 @@
 pub fn get_core_count(d: Device) -> GPUResult<usize> {
     match CORE_COUNTS.get(&d.name()?[..]) {
         Some(&cores) => Ok(cores),
-<<<<<<< HEAD
-        None => Err(GPUError::Msg("Device unknown!".to_string())),
-=======
         None => Err(GPUError::Simple("Device unknown!")),
->>>>>>> 9fd4347f
     }
 }
 
 pub fn get_memory(d: Device) -> GPUResult<u64> {
     match d.info(ocl::enums::DeviceInfo::GlobalMemSize)? {
         ocl::enums::DeviceInfoResult::GlobalMemSize(sz) => Ok(sz),
-<<<<<<< HEAD
-        _ => Err(GPUError::Msg("Cannot extract GPU memory!".to_string())),
-=======
         _ => Err(GPUError::Simple("Cannot extract GPU memory!")),
->>>>>>> 9fd4347f
     }
 }