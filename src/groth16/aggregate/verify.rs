--- conflicted
+++ resolved
@@ -196,11 +196,8 @@
     info!("verify with srs shift");
     let now = Instant::now();
     // (T,U), Z for TIPP and MIPP  and all challenges
-<<<<<<< HEAD
-    let (final_res, final_r, challenges, challenges_inv) = gipa_verify_tipp_mipp(&proof, r_shift);
-=======
-    let (final_res, mut challenges, mut challenges_inv) = gipa_verify_tipp_mipp(transcript, &proof);
->>>>>>> f79a699f
+    let (final_res, final_r, challenges, challenges_inv) =
+        gipa_verify_tipp_mipp(transcript, &proof, r_shift);
     debug!(
         "TIPP verify: gipa verify tipp {}ms",
         now.elapsed().as_millis()
