[package]
name = "bellperson"
authors = [
  "dignifiedquire <me@dignifiedquire.com>",
  "Sean Bowe <ewillbefull@gmail.com>",
]
description = "zk-SNARK library"
documentation = "https://docs.rs/bellperson"
homepage = "https://github.com/filecoin-project/bellman"
license = "MIT/Apache-2.0"
repository = "https://github.com/filecoin-project/bellman"
<<<<<<< HEAD
version = "0.10.0"
=======
version = "0.11.0"
>>>>>>> 956977a1
readme = "README.md"
edition = "2018"

[dependencies]
bit-vec = "0.6"
blake2s_simd = "0.5"
ff = { version = "0.2.0", package = "fff" }
groupy = "0.3.1"
<<<<<<< HEAD
num_cpus = { version = "1", optional = true }
paired = { version = "0.20.0", optional = true }
=======
>>>>>>> 956977a1
rand_core = "0.5"
byteorder = "1"
log = "0.4.8"
lazy_static = "1.4.0"
<<<<<<< HEAD
ff-cl-gen = { version = "0.2.0", optional = true }
fs2 = { version = "0.4.3", optional = true }
=======
>>>>>>> 956977a1
rand = "0.7"
rayon = "1.3.0"
memmap = "0.7.0"
thiserror = "1.0.10"
<<<<<<< HEAD
ahash = "0.3.4"
rust-gpu-tools = { version = "0.2.0", optional = true }
crossbeam-channel = { version = "0.4.4", optional = true }
=======
ahash = "0.5.6"
num_cpus = "1"
crossbeam-channel = "0.5.0"

# blst feature
blstrs = { version = "0.1.0", optional = true }

# pairing feature
paired = { version = "0.21.0", optional = true }

# gpu feature 
ocl = { version = "0.19.4", package = "fil-ocl", optional = true }
ff-cl-gen = { version = "0.1.1", optional = true }
fs2 = { version = "0.4.3", optional = true }
>>>>>>> 956977a1

[dev-dependencies]
hex-literal = "0.3"
rand_xorshift = "0.2"
sha2 = "0.9"
env_logger = "0.8.1"
criterion = "0.3.2"

[features]
<<<<<<< HEAD
default = ["groth16", "multicore"]
gpu = ["rust-gpu-tools", "ff-cl-gen", "fs2"]
groth16 = ["paired"]
multicore = ["crossbeam-channel", "num_cpus"]
=======
default = ["groth16", "pairing"]
gpu = ["ocl", "ff-cl-gen", "fs2"]
groth16 = []

blst = ["blstrs", "groth16"]
blst-serde = ["blstrs/serde"]
pairing = ["paired", "groth16"]
pairing-serde = ["paired/serde"]
>>>>>>> 956977a1

[[test]]
name = "mimc"
path = "tests/mimc.rs"
required-features = ["groth16"]

[badges]
maintenance = { status = "actively-developed" }


[[bench]]
name = "lc"
harness = false<|MERGE_RESOLUTION|>--- conflicted
+++ resolved
@@ -9,11 +9,7 @@
 homepage = "https://github.com/filecoin-project/bellman"
 license = "MIT/Apache-2.0"
 repository = "https://github.com/filecoin-project/bellman"
-<<<<<<< HEAD
-version = "0.10.0"
-=======
 version = "0.11.0"
->>>>>>> 956977a1
 readme = "README.md"
 edition = "2018"
 
@@ -22,29 +18,14 @@
 blake2s_simd = "0.5"
 ff = { version = "0.2.0", package = "fff" }
 groupy = "0.3.1"
-<<<<<<< HEAD
-num_cpus = { version = "1", optional = true }
-paired = { version = "0.20.0", optional = true }
-=======
->>>>>>> 956977a1
 rand_core = "0.5"
 byteorder = "1"
 log = "0.4.8"
 lazy_static = "1.4.0"
-<<<<<<< HEAD
-ff-cl-gen = { version = "0.2.0", optional = true }
-fs2 = { version = "0.4.3", optional = true }
-=======
->>>>>>> 956977a1
 rand = "0.7"
 rayon = "1.3.0"
 memmap = "0.7.0"
 thiserror = "1.0.10"
-<<<<<<< HEAD
-ahash = "0.3.4"
-rust-gpu-tools = { version = "0.2.0", optional = true }
-crossbeam-channel = { version = "0.4.4", optional = true }
-=======
 ahash = "0.5.6"
 num_cpus = "1"
 crossbeam-channel = "0.5.0"
@@ -56,10 +37,9 @@
 paired = { version = "0.21.0", optional = true }
 
 # gpu feature 
-ocl = { version = "0.19.4", package = "fil-ocl", optional = true }
-ff-cl-gen = { version = "0.1.1", optional = true }
+rust-gpu-tools = { version = "0.2.0", optional = true }
+ff-cl-gen = { version = "0.2.0", optional = true }
 fs2 = { version = "0.4.3", optional = true }
->>>>>>> 956977a1
 
 [dev-dependencies]
 hex-literal = "0.3"
@@ -69,21 +49,14 @@
 criterion = "0.3.2"
 
 [features]
-<<<<<<< HEAD
-default = ["groth16", "multicore"]
+default = ["groth16", "pairing"]
 gpu = ["rust-gpu-tools", "ff-cl-gen", "fs2"]
-groth16 = ["paired"]
-multicore = ["crossbeam-channel", "num_cpus"]
-=======
-default = ["groth16", "pairing"]
-gpu = ["ocl", "ff-cl-gen", "fs2"]
 groth16 = []
 
 blst = ["blstrs", "groth16"]
 blst-serde = ["blstrs/serde"]
 pairing = ["paired", "groth16"]
 pairing-serde = ["paired/serde"]
->>>>>>> 956977a1
 
 [[test]]
 name = "mimc"
